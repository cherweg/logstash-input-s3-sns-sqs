--- conflicted
+++ resolved
@@ -9,7 +9,6 @@
 GEM
   remote: https://rubygems.org/
   specs:
-<<<<<<< HEAD
     aws-eventstream (1.0.2)
     aws-sdk (2.11.253)
       aws-sdk-resources (= 2.11.253)
@@ -23,19 +22,6 @@
       nokogiri (~> 1)
     aws-sigv4 (1.1.0)
       aws-eventstream (~> 1.0, >= 1.0.2)
-=======
-    aws-sdk (2.11.75)
-      aws-sdk-resources (= 2.11.75)
-    aws-sdk-core (2.11.75)
-      aws-sigv4 (~> 1.0)
-      jmespath (~> 1.0)
-    aws-sdk-resources (2.11.75)
-      aws-sdk-core (= 2.11.75)
-    aws-sdk-v1 (1.67.0)
-      json (~> 1.4)
-      nokogiri (~> 1)
-    aws-sigv4 (1.0.2)
->>>>>>> 41a06c35
     chronic_duration (0.10.6)
       numerizer (~> 0.1.1)
     clamp (0.6.5)
@@ -59,15 +45,9 @@
     gems (0.8.3)
     i18n (0.6.9)
     insist (1.0.0)
-<<<<<<< HEAD
     jar-dependencies (0.4.0)
     jmespath (1.4.0)
     jrjackson (0.4.7-java)
-=======
-    jar-dependencies (0.3.11)
-    jmespath (1.4.0)
-    jrjackson (0.4.4-java)
->>>>>>> 41a06c35
     jruby-openssl (0.9.19-java)
     json (1.8.6-java)
     kramdown (1.14.0)
@@ -126,11 +106,7 @@
     minitar (0.5.4)
     multi_json (1.13.1)
     multipart-post (2.0.0)
-<<<<<<< HEAD
     nokogiri (1.10.2-java)
-=======
-    nokogiri (1.8.3-java)
->>>>>>> 41a06c35
     numerizer (0.1.1)
     openssl_pkcs8_pure (0.0.0.2)
     polyglot (0.3.5)
@@ -186,8 +162,4 @@
   logstash-input-s3-sns-sqs!
 
 BUNDLED WITH
-<<<<<<< HEAD
    2.0.1
-=======
-   1.16.2
->>>>>>> 41a06c35
